import * as fs from "node:fs";
import * as path from "path";
import { Duration, Fn, RemovalPolicy } from "aws-cdk-lib";
import * as cloudfront from "aws-cdk-lib/aws-cloudfront";
import {
  AddBehaviorOptions,
  BehaviorOptions,
  CachePolicyProps,
  Distribution,
  ResponseHeadersPolicy,
} from "aws-cdk-lib/aws-cloudfront";
import * as origins from "aws-cdk-lib/aws-cloudfront-origins";
import { HttpOriginProps } from "aws-cdk-lib/aws-cloudfront-origins";
import { PolicyStatement, ServicePrincipal } from "aws-cdk-lib/aws-iam";
import * as lambda from "aws-cdk-lib/aws-lambda";
import { Runtime } from "aws-cdk-lib/aws-lambda";
import * as s3 from "aws-cdk-lib/aws-s3";
import { Construct } from "constructs";

import type { ProcessedBehaviorConfig } from "./utils/open-next-types";
import { NEXTJS_BUILD_DIR, NEXTJS_STATIC_DIR } from "./constants";
import {
  OptionalCloudFrontFunctionProps,
  OptionalDistributionProps,
  OptionalEdgeFunctionProps,
  OptionalS3OriginProps,
} from "./generated-structs";
import { NextjsProps } from "./Nextjs";
import { NextjsBuild } from "./NextjsBuild";
import { NextjsDomain } from "./NextjsDomain";
import { NextjsMultiServer } from "./NextjsMultiServer";
import {
  detectFunctionType,
  getInvokeModeForType,
} from "./utils/common-lambda-props";

export interface ViewerRequestFunctionProps
  extends OptionalCloudFrontFunctionProps {
  /**
   * Cloudfront function code that runs on VIEWER_REQUEST.
   * The following comments will be replaced with code snippets
   * so you can customize this function.
   *
   * INJECT_CLOUDFRONT_FUNCTION_HOST_HEADER: Add the required x-forwarded-host header.
   * INJECT_CLOUDFRONT_FUNCTION_CACHE_HEADER_KEY: Improves open-next cache key.
   *
   * @default
   * async function handler(event) {
   *  // INJECT_CLOUDFRONT_FUNCTION_HOST_HEADER
   *  // INJECT_CLOUDFRONT_FUNCTION_CACHE_HEADER_KEY
   * }
   */
  readonly code?: cloudfront.FunctionCode;
}

export interface NextjsDistributionDefaults {
  /**
   * Prevent the creation of a default response headers policy for static requests.
   * Has no effect if a `staticBehaviorOptions.responseHeadersPolicy` is provided in {@link NextjsDistributionProps.overrides}
   * @default false
   */
  readonly staticResponseHeadersPolicy?: boolean;
  /**
   * Prevent the creation of a default cache policy for server requests.
   * Has no effect if a `serverBehaviorOptions.cachePolicy` is provided in {@link NextjsDistributionProps.overrides}
   * @default false
   */
  readonly serverCachePolicy?: boolean;
  /**
   * Prevent the creation of a default response headers policy for server requests.
   * Has no effect if a `serverBehaviorOptions.responseHeadersPolicy` is provided in {@link NextjsDistributionProps.overrides}
   * @default false
   */
  readonly serverResponseHeadersPolicy?: boolean;
  /**
   * Prevent the creation of a default cache policy for image requests.
   * Has no effect if a `imageBehaviorOptions.cachePolicy` is provided in {@link NextjsDistributionProps.overrides}
   * @default false
   */
  readonly imageCachePolicy?: boolean;
  /**
   * Prevent the creation of a default response headers policy for image requests.
   * Has no effect if a `imageBehaviorOptions.responseHeadersPolicy` is provided in {@link NextjsDistributionProps.overrides}
   * @default false
   */
  readonly imageResponseHeadersPolicy?: boolean;
}

export interface NextjsDistributionOverrides {
  readonly viewerRequestFunctionProps?: ViewerRequestFunctionProps;
  readonly distributionProps?: OptionalDistributionProps;
  readonly edgeFunctionProps?: OptionalEdgeFunctionProps;
  readonly imageBehaviorOptions?: AddBehaviorOptions;
  readonly imageCachePolicyProps?: CachePolicyProps;
  readonly imageResponseHeadersPolicyProps?: cloudfront.ResponseHeadersPolicyProps;
  readonly imageHttpOriginProps?: HttpOriginProps;
  readonly serverBehaviorOptions?: AddBehaviorOptions;
  readonly serverCachePolicyProps?: CachePolicyProps;
  readonly serverResponseHeadersPolicyProps?: cloudfront.ResponseHeadersPolicyProps;
  readonly serverHttpOriginProps?: HttpOriginProps;
  readonly staticBehaviorOptions?: AddBehaviorOptions;
  readonly staticResponseHeadersPolicyProps?: cloudfront.ResponseHeadersPolicyProps;
  readonly s3OriginProps?: OptionalS3OriginProps;
}

export interface NextjsDistributionProps {
  /**
   * @see {@link NextjsProps.basePath}
   */
  readonly basePath?: NextjsProps["basePath"];
  /**
   * @see {@link NextjsProps.distribution}
   */
  readonly distribution?: NextjsProps["distribution"];
  /**
   * Override lambda function url auth type
   * @default "NONE"
   */
  readonly functionUrlAuthType?: lambda.FunctionUrlAuthType;
  /**
   * Lambda function to optimize images.
   * Must be provided if you want to serve dynamic requests.
   */
  readonly imageOptFunction: lambda.IFunction;
  /**
   * @see {@link NextjsBuild}
   */
  readonly nextBuild: NextjsBuild;
  /**
   * @see {@link NextjsDomain}
   */
  readonly nextDomain?: NextjsDomain;
  /**
   * @see {@link NextjsProps.nextjsPath}
   */
  readonly nextjsPath: NextjsProps["nextjsPath"];
  /**
   * Override props for every construct.
   */
  readonly overrides?: NextjsDistributionOverrides;
  /**
   * Lambda function to route all non-static requests to.
   * Must be provided if you want to serve dynamic requests.
   * @deprecated Use multiServer instead for dynamic routing based on open-next.output.json
   */
  readonly serverFunction?: lambda.IFunction;
  /**
   * Multi-server instance that manages multiple Lambda functions.
   * When provided, will use dynamic behaviors from open-next.output.json
   */
  readonly multiServer?: NextjsMultiServer;
  /**
   * Bucket containing static assets.
   * Must be provided if you want to serve static files.
   */
  readonly staticAssetsBucket: s3.IBucket;
  /**
   * @see {@link NextjsProps.streaming}
   */
  readonly streaming?: boolean;
<<<<<<< HEAD
  /**
   * Whether to use dynamic behaviors from open-next.output.json
   * @default false
   */
  readonly enableDynamicBehaviors?: boolean;
=======

  /**
   * Supress the creation of default policies if
   * none are provided by you
   */
  readonly supressDefaults?: NextjsDistributionDefaults;
>>>>>>> 5a752ab8
}

/**
 * Create a CloudFront distribution to serve a Next.js application.
 */
export class NextjsDistribution extends Construct {
  private props: NextjsDistributionProps;
  /**
   * The internally created CloudFront `Distribution` instance.
   */
  public distribution: Distribution;

  private commonBehaviorOptions: Pick<
    cloudfront.BehaviorOptions,
    "viewerProtocolPolicy" | "compress"
  > = {
    viewerProtocolPolicy: cloudfront.ViewerProtocolPolicy.REDIRECT_TO_HTTPS,
    compress: true,
  };

  private commonSecurityHeadersBehavior: cloudfront.ResponseSecurityHeadersBehavior =
    {
      contentTypeOptions: {
        override: true,
      },
      frameOptions: {
        frameOption: cloudfront.HeadersFrameOption.DENY,
        override: true,
      },
      referrerPolicy: {
        referrerPolicy:
          cloudfront.HeadersReferrerPolicy.STRICT_ORIGIN_WHEN_CROSS_ORIGIN,
        override: true,
      },
      strictTransportSecurity: {
        accessControlMaxAge: Duration.days(365 * 2),
        includeSubdomains: true,
        override: true,
      },
    };

  private s3Origin: origins.S3Origin;

  private staticBehaviorOptions: BehaviorOptions;

  private edgeLambdas: cloudfront.EdgeLambda[] = [];

  private serverBehaviorOptions?: cloudfront.BehaviorOptions;

  private imageBehaviorOptions: cloudfront.BehaviorOptions;

  // Maps for multi-server support
  private serverOrigins: Map<string, origins.HttpOrigin> = new Map();
  private serverBehaviorOptionsMap: Map<string, cloudfront.BehaviorOptions> =
    new Map();

  // Shared resources for optimization
  private sharedServerCachePolicy?: cloudfront.CachePolicy;
  private sharedServerResponseHeadersPolicy?: ResponseHeadersPolicy;
  private sharedCloudFrontFunction?: cloudfront.Function;

  constructor(scope: Construct, id: string, props: NextjsDistributionProps) {
    super(scope, id);

    this.props = props;

    // Validate configuration
    this.validateProps();

    // Initialize components in logical order
    this.initializeOrigins();
    this.initializeBehaviors();
    this.createDistribution();
  }

  /**
   * Validates required props and throws descriptive errors
   */
  private validateProps(): void {
    if (!this.props.serverFunction && !this.props.multiServer) {
      throw new Error("Either serverFunction or multiServer must be provided");
    }
  }

  /**
   * Initialize S3 origin and edge lambdas if needed
   */
  private initializeOrigins(): void {
    this.s3Origin = new origins.S3Origin(
      this.props.staticAssetsBucket,
      this.props.overrides?.s3OriginProps,
    );

    if (this.isFnUrlIamAuth) {
      this.edgeLambdas.push(this.createEdgeLambda());
    }
  }

  /**
   * Initialize all behavior options based on configuration
   */
  private initializeBehaviors(): void {
    this.staticBehaviorOptions = this.createStaticBehaviorOptions();
    this.setupServerBehaviors();
    this.imageBehaviorOptions = this.createImageBehaviorOptions();
  }

  /**
   * Setup server behaviors based on dynamic vs traditional approach
   */
  private setupServerBehaviors(): void {
    if (this.shouldUseDynamicBehaviors()) {
      this.createMultiServerBehaviors();
    } else {
      this.createSingleServerBehavior();
    }
  }

  /**
   * Determines if dynamic behaviors should be used
   */
  private shouldUseDynamicBehaviors(): boolean {
    return Boolean(this.props.multiServer && this.props.enableDynamicBehaviors);
  }

  /**
   * Creates behavior for single server function
   */
  private createSingleServerBehavior(): void {
    const serverFunction =
      this.props.serverFunction || this.props.multiServer?.lambdaFunction;

    if (serverFunction) {
      this.serverBehaviorOptions =
        this.createServerBehaviorOptions(serverFunction);
    }
  }

  /**
   * Creates and configures the CloudFront distribution
   */
  private createDistribution(): void {
    this.distribution = this.getCloudFrontDistribution();
    this.addStaticBehaviorsToDistribution();
    this.addRootPathBehavior();
  }

  /**
   * The CloudFront URL of the website.
   */
  public get url(): string {
    return `https://${this.distribution.distributionDomainName}`;
  }

  /**
   * The ID of the internally created CloudFront Distribution.
   */
  public get distributionId(): string {
    return this.distribution.distributionId;
  }

  /**
   * The domain name of the internally created CloudFront Distribution.
   */
  public get distributionDomain(): string {
    return this.distribution.distributionDomainName;
  }

  private get isFnUrlIamAuth() {
    return (
      this.props.functionUrlAuthType === lambda.FunctionUrlAuthType.AWS_IAM
    );
  }

  private createStaticBehaviorOptions(): BehaviorOptions {
    const staticBehaviorOptions = this.props.overrides?.staticBehaviorOptions;

<<<<<<< HEAD
    // Create default response headers policy if not provided
    const responseHeadersPolicy =
      staticBehaviorOptions?.responseHeadersPolicy ??
      this.createResponseHeadersPolicy(
        "StaticResponseHeadersPolicy",
        "Nextjs Static Response Headers Policy",
        [
          {
            header: "cache-control",
            value: "no-cache, no-store, must-revalidate, max-age=0",
            override: false,
          },
        ],
        this.props.overrides?.staticResponseHeadersPolicyProps,
      );
=======
    let responseHeadersPolicy = staticBehaviorOptions?.responseHeadersPolicy;

    if (!responseHeadersPolicy && !this.props.supressDefaults?.staticResponseHeadersPolicy) {
      // create default response headers policy if not provided
      responseHeadersPolicy = new ResponseHeadersPolicy(this, 'StaticResponseHeadersPolicy', {
        // add default header for static assets
        customHeadersBehavior: {
          customHeaders: [
            {
              header: 'cache-control',
              override: false,
              // MDN Cache-Control Use Case: Caching static assets with "cache busting"
              // @see: https://developer.mozilla.org/en-US/docs/Web/HTTP/Headers/Cache-Control#caching_static_assets_with_cache_busting
              value: `no-cache, no-store, must-revalidate, max-age=0`,
            },
          ],
        },
        securityHeadersBehavior: this.commonSecurityHeadersBehavior,
        comment: 'Nextjs Static Response Headers Policy',
        ...this.props.overrides?.staticResponseHeadersPolicyProps,
      });
    }
>>>>>>> 5a752ab8

    return this.createBehaviorOptions(this.s3Origin, {
      allowedMethods: cloudfront.AllowedMethods.ALLOW_GET_HEAD_OPTIONS,
      cachedMethods: cloudfront.CachedMethods.CACHE_GET_HEAD_OPTIONS,
      cachePolicy: cloudfront.CachePolicy.CACHING_OPTIMIZED,
      responseHeadersPolicy,
      overrides: staticBehaviorOptions,
    });
  }

  private get fnUrlAuthType(): lambda.FunctionUrlAuthType {
    return this.props.functionUrlAuthType || lambda.FunctionUrlAuthType.NONE;
  }

  /**
   * Once CloudFront OAC is released, remove this to reduce latency.
   */
  private createEdgeLambda(): cloudfront.EdgeLambda {
    const signFnUrlDir = path.resolve(
      __dirname,
      "..",
      "assets",
      "lambdas",
      "sign-fn-url",
    );
    const originRequestEdgeFn = new cloudfront.experimental.EdgeFunction(
      this,
      "EdgeFn",
      {
        runtime: Runtime.NODEJS_20_X,
        handler: "index.handler",
        code: lambda.Code.fromAsset(signFnUrlDir),
        currentVersionOptions: {
          removalPolicy: RemovalPolicy.DESTROY, // destroy old versions
          retryAttempts: 1, // async retry attempts
        },
        ...this.props.overrides?.edgeFunctionProps,
      },
    );
    originRequestEdgeFn.currentVersion.grantInvoke(
      new ServicePrincipal("edgelambda.amazonaws.com"),
    );
    originRequestEdgeFn.currentVersion.grantInvoke(
      new ServicePrincipal("lambda.amazonaws.com"),
    );

    // Grant invoke permissions for all relevant functions
    const functionsToGrant: lambda.IFunction[] = [];

    if (this.props.serverFunction) {
      functionsToGrant.push(this.props.serverFunction);
    }

    if (this.props.multiServer) {
      functionsToGrant.push(this.props.multiServer.lambdaFunction);
      for (const functionName of this.props.multiServer.getServerFunctionNames()) {
        const fn = this.props.multiServer.getServerFunction(functionName);
        if (fn) {
          functionsToGrant.push(fn);
        }
      }
    }

    functionsToGrant.push(this.props.imageOptFunction);

    originRequestEdgeFn.addToRolePolicy(
      new PolicyStatement({
        actions: ["lambda:InvokeFunctionUrl"],
        resources: functionsToGrant.map((fn) => fn.functionArn),
      }),
    );
    const originRequestEdgeFnVersion = lambda.Version.fromVersionArn(
      this,
      "Version",
      originRequestEdgeFn.currentVersion.functionArn,
    );
    return {
      eventType: cloudfront.LambdaEdgeEventType.ORIGIN_REQUEST,
      functionVersion: originRequestEdgeFnVersion,
      includeBody: true,
    };
  }

  private createServerBehaviorOptions(
    serverFunction: lambda.IFunction,
  ): cloudfront.BehaviorOptions {
    const origin = this.createServerOrigin(serverFunction);
    const serverBehaviorOptions = this.props.overrides?.serverBehaviorOptions;

<<<<<<< HEAD
    // Create default cache policy if not provided
    const cachePolicy =
      serverBehaviorOptions?.cachePolicy ??
      this.createCachePolicy(
        "ServerCachePolicy",
        "Nextjs Server Cache Policy",
        this.props.overrides?.serverCachePolicyProps,
      );

    // Create default response headers policy if not provided
    const responseHeadersPolicy =
      serverBehaviorOptions?.responseHeadersPolicy ??
      this.createResponseHeadersPolicy(
        "ServerResponseHeadersPolicy",
        "Nextjs Server Response Headers Policy",
        [{ header: "cache-control", value: "no-cache", override: false }],
        this.props.overrides?.serverResponseHeadersPolicyProps,
      );
=======
    let cachePolicy = serverBehaviorOptions?.cachePolicy;

    if (!cachePolicy && !this.props.supressDefaults?.serverCachePolicy) {
      // create default cache policy if not provided
      cachePolicy = new cloudfront.CachePolicy(this, 'ServerCachePolicy', {
        queryStringBehavior: cloudfront.CacheQueryStringBehavior.all(),
        headerBehavior: cloudfront.CacheHeaderBehavior.allowList('x-open-next-cache-key'),
        cookieBehavior: cloudfront.CacheCookieBehavior.all(),
        defaultTtl: Duration.seconds(0),
        maxTtl: Duration.days(365),
        minTtl: Duration.seconds(0),
        enableAcceptEncodingBrotli: true,
        enableAcceptEncodingGzip: true,
        comment: 'Nextjs Server Cache Policy',
        ...this.props.overrides?.serverCachePolicyProps,
      });
    }

    let responseHeadersPolicy = serverBehaviorOptions?.responseHeadersPolicy;

    // create default response headers policy if not provided
    if (!responseHeadersPolicy && !this.props.supressDefaults?.serverResponseHeadersPolicy) {
      responseHeadersPolicy = new ResponseHeadersPolicy(this, 'ServerResponseHeadersPolicy', {
        customHeadersBehavior: {
          customHeaders: [
            {
              header: 'cache-control',
              override: false,
              // MDN Cache-Control Use Case: Up-to-date contents always
              // @see: https://developer.mozilla.org/en-US/docs/Web/HTTP/Headers/Cache-Control#up-to-date_contents_always
              value: 'no-cache',
            },
          ],
        },
        securityHeadersBehavior: this.commonSecurityHeadersBehavior,
        comment: 'Nextjs Server Response Headers Policy',
        ...this.props.overrides?.serverResponseHeadersPolicyProps,
      });
    }
>>>>>>> 5a752ab8

    return this.createBehaviorOptions(origin, {
      allowedMethods: cloudfront.AllowedMethods.ALLOW_ALL,
      originRequestPolicy:
        cloudfront.OriginRequestPolicy.ALL_VIEWER_EXCEPT_HOST_HEADER,
      edgeLambdas: this.edgeLambdas.length ? this.edgeLambdas : undefined,
      functionAssociations: this.createCloudFrontFnAssociations(),
      cachePolicy,
      responseHeadersPolicy,
      overrides: serverBehaviorOptions,
    });
  }

  /**
   * Creates HTTP origin for server function
   */
  private createServerOrigin(
    serverFunction: lambda.IFunction,
  ): origins.HttpOrigin {
    // Extract function name from the function ARN or use fallback logic
    const functionName = serverFunction.functionName;
    const functionType = detectFunctionType(functionName);
    const invokeMode = getInvokeModeForType(functionType);

    const fnUrl = serverFunction.addFunctionUrl({
      authType: this.fnUrlAuthType,
      invokeMode: invokeMode,
    });

    return new origins.HttpOrigin(
      Fn.parseDomainName(fnUrl.url),
      this.props.overrides?.serverHttpOriginProps,
    );
  }

  private useCloudFrontFunctionHostHeader() {
    return `  event.request.headers["x-forwarded-host"] = event.request.headers.host;`;
  }

  private useCloudFrontFunctionCacheHeaderKey() {
    // This function is used to improve cache hit ratio by setting the cache key
    // based on the request headers and the path. `next/image` only needs the
    // accept header, and this header is not useful for the rest of the query
    return `
  const getHeader = (key) => {
    const header = event.request.headers[key];
    if (header) {
      if (header.multiValue) {
        return header.multiValue.map((header) => header.value).join(",");
      }
      if (header.value) {
        return header.value;
      }
    }
    return "";
  }

  let cacheKey = "";

  if (event.request.uri.startsWith("/_next/image")) {
    cacheKey = getHeader("accept");
  } else {
    cacheKey =
      getHeader("rsc") +
      getHeader("next-router-prefetch") +
      getHeader("next-router-state-tree") +
      getHeader("next-url") +
      getHeader("x-prerender-revalidate");
  }

  if (event.request.cookies["__prerender_bypass"]) {
    cacheKey += event.request.cookies["__prerender_bypass"]
      ? event.request.cookies["__prerender_bypass"].value
      : "";
  }
  const crypto = require("crypto");
  const hashedKey = crypto.createHash("md5").update(cacheKey).digest("hex");
  event.request.headers["x-open-next-cache-key"] = { value: hashedKey };
    `;
  }

  /**
   * If this doesn't run, then Next.js Server's `request.url` will be Lambda Function
   * URL instead of domain
   */
  private createCloudFrontFnAssociations(functionId?: string) {
    let code =
      this.props.overrides?.viewerRequestFunctionProps?.code?.render() ??
      `
async function handler(event) {
// INJECT_CLOUDFRONT_FUNCTION_HOST_HEADER
// INJECT_CLOUDFRONT_FUNCTION_CACHE_HEADER_KEY
  return event.request;
}
    `;
    code = code.replace(
      /^\s*\/\/\s*INJECT_CLOUDFRONT_FUNCTION_HOST_HEADER.*$/im,
      this.useCloudFrontFunctionHostHeader(),
    );
    code = code.replace(
      /^\s*\/\/\s*INJECT_CLOUDFRONT_FUNCTION_CACHE_HEADER_KEY.*$/im,
      this.useCloudFrontFunctionCacheHeaderKey(),
    );

    const cloudFrontFnId = functionId
      ? `CloudFrontFn-${functionId}`
      : "CloudFrontFn";
    const cloudFrontFn = new cloudfront.Function(this, cloudFrontFnId, {
      runtime: cloudfront.FunctionRuntime.JS_2_0,
      ...this.props.overrides?.viewerRequestFunctionProps,
      // Override code last to get injections
      code: cloudfront.FunctionCode.fromInline(code),
    });
    return [
      {
        eventType: cloudfront.FunctionEventType.VIEWER_REQUEST,
        function: cloudFrontFn,
      },
    ];
  }

  private createImageBehaviorOptions(): cloudfront.BehaviorOptions {
    const origin = this.createImageOrigin();
    const imageBehaviorOptions = this.props.overrides?.imageBehaviorOptions;

<<<<<<< HEAD
    // Create default cache policy if not provided
    const cachePolicy =
      imageBehaviorOptions?.cachePolicy ??
      this.createCachePolicy(
        "ImageCachePolicy",
        "Nextjs Image Cache Policy",
        this.props.overrides?.imageCachePolicyProps,
        {
          headerBehavior: cloudfront.CacheHeaderBehavior.allowList("accept"),
          cookieBehavior: cloudfront.CacheCookieBehavior.none(),
          defaultTtl: Duration.days(1),
          minTtl: Duration.days(0),
        },
      );

    // Create default response headers policy if not provided
    const responseHeadersPolicy =
      imageBehaviorOptions?.responseHeadersPolicy ??
      this.createResponseHeadersPolicy(
        "ImageResponseHeadersPolicy",
        "Nextjs Image Response Headers Policy",
        [{ header: "cache-control", value: "no-cache", override: false }],
        this.props.overrides?.imageResponseHeadersPolicyProps,
      );

    return this.createBehaviorOptions(origin, {
      allowedMethods: cloudfront.AllowedMethods.ALLOW_GET_HEAD_OPTIONS,
      cachedMethods: cloudfront.CachedMethods.CACHE_GET_HEAD_OPTIONS,
      originRequestPolicy:
        cloudfront.OriginRequestPolicy.ALL_VIEWER_EXCEPT_HOST_HEADER,
      edgeLambdas: this.edgeLambdas,
      cachePolicy,
      responseHeadersPolicy,
      overrides: imageBehaviorOptions,
    });
  }

  /**
   * Creates HTTP origin for image optimization function
   */
  private createImageOrigin(): origins.HttpOrigin {
    const imageOptFnUrl = this.props.imageOptFunction.addFunctionUrl({
      authType: this.fnUrlAuthType,
    });

    return new origins.HttpOrigin(
      Fn.parseDomainName(imageOptFnUrl.url),
      this.props.overrides?.imageHttpOriginProps,
    );
  }

  /**
   * Creates a cache policy with common settings
   */
  private createCachePolicy(
    id: string,
    comment: string,
    overrides?: CachePolicyProps,
    customConfig?: Partial<CachePolicyProps>,
  ): cloudfront.CachePolicy {
    const baseConfig: CachePolicyProps = {
      queryStringBehavior: cloudfront.CacheQueryStringBehavior.all(),
      headerBehavior: cloudfront.CacheHeaderBehavior.allowList(
        "x-open-next-cache-key",
      ),
      cookieBehavior: cloudfront.CacheCookieBehavior.all(),
      defaultTtl: Duration.seconds(0),
      maxTtl: Duration.days(365),
      minTtl: Duration.seconds(0),
      enableAcceptEncodingBrotli: true,
      enableAcceptEncodingGzip: true,
      comment,
      ...customConfig,
      ...overrides,
    };

    return new cloudfront.CachePolicy(this, id, baseConfig);
  }

  /**
   * Creates a response headers policy with common security headers
   */
  private createResponseHeadersPolicy(
    id: string,
    comment: string,
    customHeaders: Array<{
      header: string;
      value: string;
      override?: boolean;
    }> = [],
    overrides?: cloudfront.ResponseHeadersPolicyProps,
  ): ResponseHeadersPolicy {
    return new ResponseHeadersPolicy(this, id, {
      customHeadersBehavior: {
        customHeaders: customHeaders.map(
          ({ header, value, override = false }) => ({
            header,
            value,
            override,
          }),
        ),
      },
      securityHeadersBehavior: this.commonSecurityHeadersBehavior,
      comment,
      ...overrides,
    });
  }

  /**
   * Creates behavior options with common settings
   */
  private createBehaviorOptions(
    origin: cloudfront.IOrigin,
    options: {
      allowedMethods?: cloudfront.AllowedMethods;
      cachedMethods?: cloudfront.CachedMethods;
      cachePolicy?: cloudfront.ICachePolicy;
      responseHeadersPolicy?: cloudfront.IResponseHeadersPolicy;
      originRequestPolicy?: cloudfront.IOriginRequestPolicy;
      functionAssociations?: cloudfront.FunctionAssociation[];
      edgeLambdas?: cloudfront.EdgeLambda[];
      overrides?: AddBehaviorOptions;
    } = {},
  ): cloudfront.BehaviorOptions {
    return {
      ...this.commonBehaviorOptions,
      origin,
      allowedMethods:
        options.allowedMethods || cloudfront.AllowedMethods.ALLOW_ALL,
      cachedMethods: options.cachedMethods,
      cachePolicy: options.cachePolicy,
      responseHeadersPolicy: options.responseHeadersPolicy,
      originRequestPolicy: options.originRequestPolicy,
      functionAssociations: options.functionAssociations,
      edgeLambdas: options.edgeLambdas,
      ...options.overrides,
    };
  }

  /**
   * Creates or returns a shared cache policy for server functions
   */
  private getSharedServerCachePolicy(): cloudfront.CachePolicy {
    if (!this.sharedServerCachePolicy) {
      this.sharedServerCachePolicy = new cloudfront.CachePolicy(
        this,
        "SharedServerCachePolicy",
        {
          queryStringBehavior: cloudfront.CacheQueryStringBehavior.all(),
          headerBehavior: cloudfront.CacheHeaderBehavior.allowList(
            "x-open-next-cache-key",
          ),
          cookieBehavior: cloudfront.CacheCookieBehavior.all(),
          defaultTtl: Duration.seconds(0),
          maxTtl: Duration.days(365),
          minTtl: Duration.seconds(0),
          enableAcceptEncodingBrotli: true,
          enableAcceptEncodingGzip: true,
          comment: "Shared Nextjs Server Cache Policy",
          ...this.props.overrides?.serverCachePolicyProps,
        },
      );
    }
    return this.sharedServerCachePolicy;
  }

  /**
   * Creates or returns a shared response headers policy for server functions
   */
  private getSharedServerResponseHeadersPolicy(): ResponseHeadersPolicy {
    if (!this.sharedServerResponseHeadersPolicy) {
      this.sharedServerResponseHeadersPolicy = new ResponseHeadersPolicy(
        this,
        "SharedServerResponseHeadersPolicy",
        {
          customHeadersBehavior: {
            customHeaders: [
              {
                header: "cache-control",
                override: false,
                value: "no-cache",
              },
            ],
          },
          securityHeadersBehavior: this.commonSecurityHeadersBehavior,
          comment: "Shared Nextjs Server Response Headers Policy",
          ...this.props.overrides?.serverResponseHeadersPolicyProps,
        },
      );
    }
    return this.sharedServerResponseHeadersPolicy;
  }

  /**
   * Creates or returns a shared CloudFront function
   */
  private getSharedCloudFrontFunction(): cloudfront.Function {
    if (!this.sharedCloudFrontFunction) {
      let code =
        this.props.overrides?.viewerRequestFunctionProps?.code?.render() ??
        `
async function handler(event) {
// INJECT_CLOUDFRONT_FUNCTION_HOST_HEADER
// INJECT_CLOUDFRONT_FUNCTION_CACHE_HEADER_KEY
  return event.request;
}
    `;
      code = code.replace(
        /^\s*\/\/\s*INJECT_CLOUDFRONT_FUNCTION_HOST_HEADER.*$/im,
        this.useCloudFrontFunctionHostHeader(),
      );
      code = code.replace(
        /^\s*\/\/\s*INJECT_CLOUDFRONT_FUNCTION_CACHE_HEADER_KEY.*$/im,
        this.useCloudFrontFunctionCacheHeaderKey(),
      );

      this.sharedCloudFrontFunction = new cloudfront.Function(
        this,
        "SharedCloudFrontFn",
        {
          runtime: cloudfront.FunctionRuntime.JS_2_0,
          ...this.props.overrides?.viewerRequestFunctionProps,
          code: cloudfront.FunctionCode.fromInline(code),
        },
      );
    }
    return this.sharedCloudFrontFunction;
  }

  private createBehaviorOptionsForFunction(
    origin: origins.HttpOrigin,
    functionName: string,
  ): cloudfront.BehaviorOptions {
    const serverBehaviorOptions = this.props.overrides?.serverBehaviorOptions;

    // Use shared resources instead of creating individual ones
    const cachePolicy =
      serverBehaviorOptions?.cachePolicy ?? this.getSharedServerCachePolicy();
    const responseHeadersPolicy =
      serverBehaviorOptions?.responseHeadersPolicy ??
      this.getSharedServerResponseHeadersPolicy();

    // Use shared CloudFront function for most cases, create individual only if needed
    const functionAssociations = this.shouldUseIndividualCloudFrontFunction(
      functionName,
    )
      ? this.createCloudFrontFnAssociations(functionName)
      : [
          {
            eventType: cloudfront.FunctionEventType.VIEWER_REQUEST,
            function: this.getSharedCloudFrontFunction(),
          },
        ];
=======
    let cachePolicy = imageBehaviorOptions?.cachePolicy;

    if (!cachePolicy && !this.props.supressDefaults?.imageCachePolicy) {
      // add default cache policy if not provided
      cachePolicy = new cloudfront.CachePolicy(this, 'ImageCachePolicy', {
        queryStringBehavior: cloudfront.CacheQueryStringBehavior.all(),
        headerBehavior: cloudfront.CacheHeaderBehavior.allowList('accept'),
        cookieBehavior: cloudfront.CacheCookieBehavior.none(),
        defaultTtl: Duration.days(1),
        maxTtl: Duration.days(365),
        minTtl: Duration.days(0),
        enableAcceptEncodingBrotli: true,
        enableAcceptEncodingGzip: true,
        comment: 'Nextjs Image Cache Policy',
        ...this.props.overrides?.imageCachePolicyProps,
      });
    }

    let responseHeadersPolicy = imageBehaviorOptions?.responseHeadersPolicy;

    if (!responseHeadersPolicy && !this.props.supressDefaults?.imageResponseHeadersPolicy) {
      // add default response headers policy if not provided
      responseHeadersPolicy = new ResponseHeadersPolicy(this, 'ImageResponseHeadersPolicy', {
        customHeadersBehavior: {
          customHeaders: [
            {
              header: 'cache-control',
              override: false,
              // MDN Cache-Control Use Case: Up-to-date contents always
              // @see: https://developer.mozilla.org/en-US/docs/Web/HTTP/Headers/Cache-Control#up-to-date_contents_always
              value: 'no-cache',
            },
          ],
        },
        securityHeadersBehavior: this.commonSecurityHeadersBehavior,
        comment: 'Nextjs Image Response Headers Policy',
        ...this.props.overrides?.imageResponseHeadersPolicyProps,
      });
    }
>>>>>>> 5a752ab8

    return {
      ...this.commonBehaviorOptions,
      origin,
      allowedMethods: cloudfront.AllowedMethods.ALLOW_ALL,
      originRequestPolicy:
        cloudfront.OriginRequestPolicy.ALL_VIEWER_EXCEPT_HOST_HEADER,
      edgeLambdas: this.edgeLambdas.length ? this.edgeLambdas : undefined,
      functionAssociations,
      cachePolicy,
      responseHeadersPolicy,
      ...serverBehaviorOptions,
    };
  }

  /**
   * Determines if a function needs its own CloudFront function (for special cases)
   */
  private shouldUseIndividualCloudFrontFunction(functionName: string): boolean {
    // Only create individual CloudFront functions for special cases
    // For example, if the function has specific routing requirements
    return false; // Default to shared function for optimization
  }

  /**
   * Creates or uses user specified CloudFront Distribution adding behaviors
   * needed for Next.js.
   */
  private getCloudFrontDistribution(): cloudfront.Distribution {
    const distribution =
      this.props.distribution || this.createCloudFrontDistribution();

    // Add behaviors based on configuration - unified approach to avoid duplicates
    this.addBehaviorsToDistribution(distribution);

    return distribution;
  }

  /**
   * Unified method to add behaviors, resolving conflicts between dynamic and traditional approaches
   */
  private addBehaviorsToDistribution(
    distribution: cloudfront.Distribution,
  ): void {
    if (this.shouldUseDynamicBehaviors()) {
      this.addDynamicBehaviors(distribution);
    } else {
      this.addTraditionalBehaviors(distribution);
    }
  }

  /**
   * Adds behaviors based on open-next.output.json configuration
   * Enhanced with pre-processed behavior configurations
   */
  private addDynamicBehaviors(distribution: cloudfront.Distribution): void {
    const processedBehaviors = this.props.nextBuild.getProcessedBehaviors();
    const addedPatterns = new Set<string>();

    // Track function usage for optimization insights
    const usedFunctions = new Set<string>();
    const allCreatedFunctions =
      this.props.multiServer?.getServerFunctionNames() || [];

    for (const behaviorConfig of processedBehaviors) {
      // Skip wildcard pattern (handled by default behavior) and duplicates
      if (
        behaviorConfig.pattern === "*" ||
        addedPatterns.has(behaviorConfig.pattern)
      ) {
        continue;
      }

      // Track function usage
      if (
        behaviorConfig.originType === "function" &&
        behaviorConfig.functionName
      ) {
        usedFunctions.add(behaviorConfig.functionName);
      }

      const pathPattern = this.getPathPattern(behaviorConfig.pattern);
      const cloudFrontConfig =
        this.getBehaviorConfigFromProcessed(behaviorConfig);

      if (cloudFrontConfig) {
        distribution.addBehavior(
          pathPattern,
          cloudFrontConfig.origin,
          cloudFrontConfig.options,
        );
        addedPatterns.add(behaviorConfig.pattern);
      }
    }

    // Log function usage analysis for optimization insights
    this.logFunctionUsageAnalysis(usedFunctions, allCreatedFunctions);
  }

  /**
   * Logs analysis of function usage to help identify optimization opportunities
   */
  private logFunctionUsageAnalysis(
    usedFunctions: Set<string>,
    allCreatedFunctions: string[],
  ): void {
    const usedFunctionList = Array.from(usedFunctions);
    const unusedFunctions = allCreatedFunctions.filter(
      (fn) => !usedFunctions.has(fn),
    );

    console.log(`🔍 Lambda Function Usage Analysis:`);
    console.log(`  📊 Total functions created: ${allCreatedFunctions.length}`);
    console.log(
      `  ✅ Functions used in CloudFront: ${usedFunctionList.length} (${usedFunctionList.join(", ")})`,
    );

    if (unusedFunctions.length > 0) {
      console.log(
        `  ⚠️  Unused functions: ${unusedFunctions.length} (${unusedFunctions.join(", ")})`,
      );
      console.log(
        `  💡 Consider enabling 'createOnlyUsedFunctions' to reduce costs`,
      );
    } else {
      console.log(`  ✅ All functions are used - optimal configuration!`);
    }
  }

  /**
   * Enhanced method using ProcessedBehaviorConfig for direct mapping
   * Eliminates the need for pattern matching loops
   */
  private getBehaviorConfigFromProcessed(
    behaviorConfig: ProcessedBehaviorConfig,
  ): {
    origin: cloudfront.IOrigin;
    options: cloudfront.BehaviorOptions;
  } | null {
    switch (behaviorConfig.originType) {
      case "function":
        if (behaviorConfig.functionName) {
          const multiServerBehavior = this.serverBehaviorOptionsMap.get(
            behaviorConfig.functionName,
          );
          if (multiServerBehavior) {
            return {
              origin: multiServerBehavior.origin,
              options: multiServerBehavior,
            };
          }
        }
        // Fallback to default server behavior
        if (this.serverBehaviorOptions) {
          return {
            origin: this.serverBehaviorOptions.origin,
            options: this.serverBehaviorOptions,
          };
        }
        return null;

      case "imageOptimizer":
        return {
          origin: this.imageBehaviorOptions.origin,
          options: this.imageBehaviorOptions,
        };

      case "s3":
        // S3 behaviors are handled by addStaticBehaviorsToDistribution
        return null;

      default:
        // Custom origins - fallback to server if available
        if (this.serverBehaviorOptions) {
          return {
            origin: this.serverBehaviorOptions.origin,
            options: this.serverBehaviorOptions,
          };
        }
        return null;
    }
  }

  private addTraditionalBehaviors(distribution: cloudfront.Distribution) {
    if (!this.serverBehaviorOptions) {
      throw new Error("Server behavior options are not available");
    }

    distribution.addBehavior(
      this.getPathPattern("api/*"),
      this.serverBehaviorOptions.origin,
      this.serverBehaviorOptions,
    );
    distribution.addBehavior(
      this.getPathPattern("_next/data/*"),
      this.serverBehaviorOptions.origin,
      this.serverBehaviorOptions,
    );
    distribution.addBehavior(
      this.getPathPattern("_next/image*"),
      this.imageBehaviorOptions.origin,
      this.imageBehaviorOptions,
    );
  }

  /**
   * Creates default CloudFront Distribution. Note, this construct will not
   * create a CloudFront Distribution if one is passed in by user.
   */
  private createCloudFrontDistribution() {
    // Use default server behavior for the default behavior, fallback to a basic setup if not available
    const defaultBehavior = this.serverBehaviorOptions || {
      ...this.commonBehaviorOptions,
      origin: this.s3Origin,
      allowedMethods: cloudfront.AllowedMethods.ALLOW_GET_HEAD_OPTIONS,
      cachedMethods: cloudfront.CachedMethods.CACHE_GET_HEAD_OPTIONS,
      cachePolicy: cloudfront.CachePolicy.CACHING_OPTIMIZED,
    };

    return new cloudfront.Distribution(this, "Distribution", {
      // defaultRootObject: "index.html",
      defaultRootObject: "",
      minimumProtocolVersion: cloudfront.SecurityPolicyProtocol.TLS_V1_2_2021,
      domainNames: this.props.nextDomain?.domainNames,
      certificate: this.props.nextDomain?.certificate,
      // these values can NOT be overwritten by cfDistributionProps
      defaultBehavior,
      ...this.props.overrides?.distributionProps,
    });
  }

  /**
   * this needs to be added last so that it doesn't override any other behaviors
   * when basePath is set, we emulate the "default behavior" (*) and / as `/base-path/*`
   * @private
   */
  private addRootPathBehavior() {
    // if we don't have a static file called index.html then we should
    // redirect to the lambda handler
    const hasIndexHtml = this.props.nextBuild
      .readPublicFileList()
      .includes("index.html");
    if (hasIndexHtml || !this.serverBehaviorOptions) return; // don't add root path behavior

    const { origin, ...options } = this.serverBehaviorOptions;

    // when basePath is set, we emulate the "default behavior" (*) for the site as `/base-path/*`
    if (this.props.basePath) {
      this.distribution.addBehavior(this.getPathPattern(""), origin, options);
      this.distribution.addBehavior(this.getPathPattern("*"), origin, options);
    } else {
      this.distribution.addBehavior(this.getPathPattern("/"), origin, options);
    }
  }

  private addStaticBehaviorsToDistribution() {
    const publicFiles = fs.readdirSync(
      path.join(this.props.nextjsPath, NEXTJS_BUILD_DIR, NEXTJS_STATIC_DIR),
      {
        withFileTypes: true,
      },
    );
    if (publicFiles.length >= 25) {
      throw new Error(
        "Too many public/ files in Next.js build. CloudFront limits Distributions to 25 Cache Behaviors. See documented limit here: https://docs.aws.amazon.com/AmazonCloudFront/latest/DeveloperGuide/cloudfront-limits.html#limits-web-distributions",
      );
    }
    for (const publicFile of publicFiles) {
      const pathPattern = publicFile.isDirectory()
        ? `${publicFile.name}/*`
        : publicFile.name;
      if (!/^[a-zA-Z0-9_\-\.\*\$/~"'@:+?&]+$/.test(pathPattern)) {
        throw new Error(
          `Invalid CloudFront Distribution Cache Behavior Path Pattern: ${pathPattern}. Please see documentation here: https://docs.aws.amazon.com/AmazonCloudFront/latest/DeveloperGuide/distribution-web-values-specify.html#DownloadDistValuesPathPattern`,
        );
      }
      const finalPathPattern = this.getPathPattern(pathPattern);
      this.distribution.addBehavior(
        finalPathPattern,
        this.s3Origin,
        this.staticBehaviorOptions,
      );
    }
  }

  /**
   * Optionally prepends base path to given path pattern.
   */
  private getPathPattern(pathPattern: string) {
    if (this.props.basePath) {
      // because we already have a basePath we don't use / instead we use /base-path
      if (pathPattern === "") return this.props.basePath;
      return `${this.props.basePath}/${pathPattern}`;
    }

    return pathPattern;
  }

  /**
   * Enhanced multi-server behavior creation using pre-processed data
   * No longer needs to process behaviors directly
   */
  private createMultiServerBehaviors() {
    if (!this.props.multiServer) return;

    const serverFunctions = this.props.multiServer.getServerFunctionNames();

    // Create origins and behavior options for each server function
    for (const functionName of serverFunctions) {
      const serverFunction =
        this.props.multiServer.getServerFunction(functionName);
      if (!serverFunction) continue;

      // Determine invoke mode based on function type
      const functionType = detectFunctionType(functionName);
      const invokeMode = getInvokeModeForType(functionType);

      const fnUrl = serverFunction.addFunctionUrl({
        authType: this.fnUrlAuthType,
        invokeMode: invokeMode,
      });

      const origin = new origins.HttpOrigin(
        Fn.parseDomainName(fnUrl.url),
        this.props.overrides?.serverHttpOriginProps,
      );
      this.serverOrigins.set(functionName, origin);

      // Create behavior options for this function using enhanced method
      const behaviorOptions = this.createBehaviorOptionsForFunction(
        origin,
        functionName,
      );
      this.serverBehaviorOptionsMap.set(functionName, behaviorOptions);
    }

    // Set default server behavior options for fallback
    // Use the already created behavior options for the default function
    this.serverBehaviorOptions =
      this.serverBehaviorOptionsMap.get("default") ||
      this.serverBehaviorOptionsMap.values().next().value;
  }
}<|MERGE_RESOLUTION|>--- conflicted
+++ resolved
@@ -1,41 +1,37 @@
-import * as fs from "node:fs";
-import * as path from "path";
-import { Duration, Fn, RemovalPolicy } from "aws-cdk-lib";
-import * as cloudfront from "aws-cdk-lib/aws-cloudfront";
+import { Duration, Fn, RemovalPolicy } from 'aws-cdk-lib';
+import * as cloudfront from 'aws-cdk-lib/aws-cloudfront';
 import {
   AddBehaviorOptions,
   BehaviorOptions,
   CachePolicyProps,
   Distribution,
   ResponseHeadersPolicy,
-} from "aws-cdk-lib/aws-cloudfront";
-import * as origins from "aws-cdk-lib/aws-cloudfront-origins";
-import { HttpOriginProps } from "aws-cdk-lib/aws-cloudfront-origins";
-import { PolicyStatement, ServicePrincipal } from "aws-cdk-lib/aws-iam";
-import * as lambda from "aws-cdk-lib/aws-lambda";
-import { Runtime } from "aws-cdk-lib/aws-lambda";
-import * as s3 from "aws-cdk-lib/aws-s3";
-import { Construct } from "constructs";
-
-import type { ProcessedBehaviorConfig } from "./utils/open-next-types";
-import { NEXTJS_BUILD_DIR, NEXTJS_STATIC_DIR } from "./constants";
+} from 'aws-cdk-lib/aws-cloudfront';
+import * as origins from 'aws-cdk-lib/aws-cloudfront-origins';
+import { HttpOriginProps } from 'aws-cdk-lib/aws-cloudfront-origins';
+import { PolicyStatement, ServicePrincipal } from 'aws-cdk-lib/aws-iam';
+import * as lambda from 'aws-cdk-lib/aws-lambda';
+import { Runtime } from 'aws-cdk-lib/aws-lambda';
+import * as s3 from 'aws-cdk-lib/aws-s3';
+import { Construct } from 'constructs';
+import * as fs from 'node:fs';
+import * as path from 'path';
+
+import { NEXTJS_BUILD_DIR, NEXTJS_STATIC_DIR } from './constants';
 import {
   OptionalCloudFrontFunctionProps,
   OptionalDistributionProps,
   OptionalEdgeFunctionProps,
   OptionalS3OriginProps,
-} from "./generated-structs";
-import { NextjsProps } from "./Nextjs";
-import { NextjsBuild } from "./NextjsBuild";
-import { NextjsDomain } from "./NextjsDomain";
-import { NextjsMultiServer } from "./NextjsMultiServer";
-import {
-  detectFunctionType,
-  getInvokeModeForType,
-} from "./utils/common-lambda-props";
-
-export interface ViewerRequestFunctionProps
-  extends OptionalCloudFrontFunctionProps {
+} from './generated-structs';
+import { NextjsProps } from './Nextjs';
+import { NextjsBuild } from './NextjsBuild';
+import { NextjsDomain } from './NextjsDomain';
+import { NextjsMultiServer } from './NextjsMultiServer';
+import { detectFunctionType, getInvokeModeForType } from './utils/common-lambda-props';
+import type { ProcessedBehaviorConfig } from './utils/open-next-types';
+
+export interface ViewerRequestFunctionProps extends OptionalCloudFrontFunctionProps {
   /**
    * Cloudfront function code that runs on VIEWER_REQUEST.
    * The following comments will be replaced with code snippets
@@ -107,14 +103,14 @@
   /**
    * @see {@link NextjsProps.basePath}
    */
-  readonly basePath?: NextjsProps["basePath"];
+  readonly basePath?: NextjsProps['basePath'];
   /**
    * @see {@link NextjsProps.distribution}
    */
-  readonly distribution?: NextjsProps["distribution"];
+  readonly distribution?: NextjsProps['distribution'];
   /**
    * Override lambda function url auth type
-   * @default "NONE"
+   * @default 'NONE'
    */
   readonly functionUrlAuthType?: lambda.FunctionUrlAuthType;
   /**
@@ -133,7 +129,7 @@
   /**
    * @see {@link NextjsProps.nextjsPath}
    */
-  readonly nextjsPath: NextjsProps["nextjsPath"];
+  readonly nextjsPath: NextjsProps['nextjsPath'];
   /**
    * Override props for every construct.
    */
@@ -158,20 +154,17 @@
    * @see {@link NextjsProps.streaming}
    */
   readonly streaming?: boolean;
-<<<<<<< HEAD
   /**
    * Whether to use dynamic behaviors from open-next.output.json
    * @default false
    */
   readonly enableDynamicBehaviors?: boolean;
-=======
 
   /**
    * Supress the creation of default policies if
    * none are provided by you
    */
   readonly supressDefaults?: NextjsDistributionDefaults;
->>>>>>> 5a752ab8
 }
 
 /**
@@ -184,34 +177,29 @@
    */
   public distribution: Distribution;
 
-  private commonBehaviorOptions: Pick<
-    cloudfront.BehaviorOptions,
-    "viewerProtocolPolicy" | "compress"
-  > = {
+  private commonBehaviorOptions: Pick<cloudfront.BehaviorOptions, 'viewerProtocolPolicy' | 'compress'> = {
     viewerProtocolPolicy: cloudfront.ViewerProtocolPolicy.REDIRECT_TO_HTTPS,
     compress: true,
   };
 
-  private commonSecurityHeadersBehavior: cloudfront.ResponseSecurityHeadersBehavior =
-    {
-      contentTypeOptions: {
-        override: true,
-      },
-      frameOptions: {
-        frameOption: cloudfront.HeadersFrameOption.DENY,
-        override: true,
-      },
-      referrerPolicy: {
-        referrerPolicy:
-          cloudfront.HeadersReferrerPolicy.STRICT_ORIGIN_WHEN_CROSS_ORIGIN,
-        override: true,
-      },
-      strictTransportSecurity: {
-        accessControlMaxAge: Duration.days(365 * 2),
-        includeSubdomains: true,
-        override: true,
-      },
-    };
+  private commonSecurityHeadersBehavior: cloudfront.ResponseSecurityHeadersBehavior = {
+    contentTypeOptions: {
+      override: true,
+    },
+    frameOptions: {
+      frameOption: cloudfront.HeadersFrameOption.DENY,
+      override: true,
+    },
+    referrerPolicy: {
+      referrerPolicy: cloudfront.HeadersReferrerPolicy.STRICT_ORIGIN_WHEN_CROSS_ORIGIN,
+      override: true,
+    },
+    strictTransportSecurity: {
+      accessControlMaxAge: Duration.days(365 * 2),
+      includeSubdomains: true,
+      override: true,
+    },
+  };
 
   private s3Origin: origins.S3Origin;
 
@@ -225,8 +213,7 @@
 
   // Maps for multi-server support
   private serverOrigins: Map<string, origins.HttpOrigin> = new Map();
-  private serverBehaviorOptionsMap: Map<string, cloudfront.BehaviorOptions> =
-    new Map();
+  private serverBehaviorOptionsMap: Map<string, cloudfront.BehaviorOptions> = new Map();
 
   // Shared resources for optimization
   private sharedServerCachePolicy?: cloudfront.CachePolicy;
@@ -252,7 +239,7 @@
    */
   private validateProps(): void {
     if (!this.props.serverFunction && !this.props.multiServer) {
-      throw new Error("Either serverFunction or multiServer must be provided");
+      throw new Error('Either serverFunction or multiServer must be provided');
     }
   }
 
@@ -260,10 +247,7 @@
    * Initialize S3 origin and edge lambdas if needed
    */
   private initializeOrigins(): void {
-    this.s3Origin = new origins.S3Origin(
-      this.props.staticAssetsBucket,
-      this.props.overrides?.s3OriginProps,
-    );
+    this.s3Origin = new origins.S3Origin(this.props.staticAssetsBucket, this.props.overrides?.s3OriginProps);
 
     if (this.isFnUrlIamAuth) {
       this.edgeLambdas.push(this.createEdgeLambda());
@@ -301,12 +285,10 @@
    * Creates behavior for single server function
    */
   private createSingleServerBehavior(): void {
-    const serverFunction =
-      this.props.serverFunction || this.props.multiServer?.lambdaFunction;
+    const serverFunction = this.props.serverFunction || this.props.multiServer?.lambdaFunction;
 
     if (serverFunction) {
-      this.serverBehaviorOptions =
-        this.createServerBehaviorOptions(serverFunction);
+      this.serverBehaviorOptions = this.createServerBehaviorOptions(serverFunction);
     }
   }
 
@@ -341,31 +323,12 @@
   }
 
   private get isFnUrlIamAuth() {
-    return (
-      this.props.functionUrlAuthType === lambda.FunctionUrlAuthType.AWS_IAM
-    );
+    return this.props.functionUrlAuthType === lambda.FunctionUrlAuthType.AWS_IAM;
   }
 
   private createStaticBehaviorOptions(): BehaviorOptions {
     const staticBehaviorOptions = this.props.overrides?.staticBehaviorOptions;
 
-<<<<<<< HEAD
-    // Create default response headers policy if not provided
-    const responseHeadersPolicy =
-      staticBehaviorOptions?.responseHeadersPolicy ??
-      this.createResponseHeadersPolicy(
-        "StaticResponseHeadersPolicy",
-        "Nextjs Static Response Headers Policy",
-        [
-          {
-            header: "cache-control",
-            value: "no-cache, no-store, must-revalidate, max-age=0",
-            override: false,
-          },
-        ],
-        this.props.overrides?.staticResponseHeadersPolicyProps,
-      );
-=======
     let responseHeadersPolicy = staticBehaviorOptions?.responseHeadersPolicy;
 
     if (!responseHeadersPolicy && !this.props.supressDefaults?.staticResponseHeadersPolicy) {
@@ -379,7 +342,7 @@
               override: false,
               // MDN Cache-Control Use Case: Caching static assets with "cache busting"
               // @see: https://developer.mozilla.org/en-US/docs/Web/HTTP/Headers/Cache-Control#caching_static_assets_with_cache_busting
-              value: `no-cache, no-store, must-revalidate, max-age=0`,
+              value: 'no-cache, no-store, must-revalidate, max-age=0',
             },
           ],
         },
@@ -388,7 +351,6 @@
         ...this.props.overrides?.staticResponseHeadersPolicyProps,
       });
     }
->>>>>>> 5a752ab8
 
     return this.createBehaviorOptions(this.s3Origin, {
       allowedMethods: cloudfront.AllowedMethods.ALLOW_GET_HEAD_OPTIONS,
@@ -407,33 +369,19 @@
    * Once CloudFront OAC is released, remove this to reduce latency.
    */
   private createEdgeLambda(): cloudfront.EdgeLambda {
-    const signFnUrlDir = path.resolve(
-      __dirname,
-      "..",
-      "assets",
-      "lambdas",
-      "sign-fn-url",
-    );
-    const originRequestEdgeFn = new cloudfront.experimental.EdgeFunction(
-      this,
-      "EdgeFn",
-      {
-        runtime: Runtime.NODEJS_20_X,
-        handler: "index.handler",
-        code: lambda.Code.fromAsset(signFnUrlDir),
-        currentVersionOptions: {
-          removalPolicy: RemovalPolicy.DESTROY, // destroy old versions
-          retryAttempts: 1, // async retry attempts
-        },
-        ...this.props.overrides?.edgeFunctionProps,
+    const signFnUrlDir = path.resolve(__dirname, '..', 'assets', 'lambdas', 'sign-fn-url');
+    const originRequestEdgeFn = new cloudfront.experimental.EdgeFunction(this, 'EdgeFn', {
+      runtime: Runtime.NODEJS_20_X,
+      handler: 'index.handler',
+      code: lambda.Code.fromAsset(signFnUrlDir),
+      currentVersionOptions: {
+        removalPolicy: RemovalPolicy.DESTROY, // destroy old versions
+        retryAttempts: 1, // async retry attempts
       },
-    );
-    originRequestEdgeFn.currentVersion.grantInvoke(
-      new ServicePrincipal("edgelambda.amazonaws.com"),
-    );
-    originRequestEdgeFn.currentVersion.grantInvoke(
-      new ServicePrincipal("lambda.amazonaws.com"),
-    );
+      ...this.props.overrides?.edgeFunctionProps,
+    });
+    originRequestEdgeFn.currentVersion.grantInvoke(new ServicePrincipal('edgelambda.amazonaws.com'));
+    originRequestEdgeFn.currentVersion.grantInvoke(new ServicePrincipal('lambda.amazonaws.com'));
 
     // Grant invoke permissions for all relevant functions
     const functionsToGrant: lambda.IFunction[] = [];
@@ -456,14 +404,14 @@
 
     originRequestEdgeFn.addToRolePolicy(
       new PolicyStatement({
-        actions: ["lambda:InvokeFunctionUrl"],
+        actions: ['lambda:InvokeFunctionUrl'],
         resources: functionsToGrant.map((fn) => fn.functionArn),
-      }),
+      })
     );
     const originRequestEdgeFnVersion = lambda.Version.fromVersionArn(
       this,
-      "Version",
-      originRequestEdgeFn.currentVersion.functionArn,
+      'Version',
+      originRequestEdgeFn.currentVersion.functionArn
     );
     return {
       eventType: cloudfront.LambdaEdgeEventType.ORIGIN_REQUEST,
@@ -472,32 +420,10 @@
     };
   }
 
-  private createServerBehaviorOptions(
-    serverFunction: lambda.IFunction,
-  ): cloudfront.BehaviorOptions {
+  private createServerBehaviorOptions(serverFunction: lambda.IFunction): cloudfront.BehaviorOptions {
     const origin = this.createServerOrigin(serverFunction);
     const serverBehaviorOptions = this.props.overrides?.serverBehaviorOptions;
 
-<<<<<<< HEAD
-    // Create default cache policy if not provided
-    const cachePolicy =
-      serverBehaviorOptions?.cachePolicy ??
-      this.createCachePolicy(
-        "ServerCachePolicy",
-        "Nextjs Server Cache Policy",
-        this.props.overrides?.serverCachePolicyProps,
-      );
-
-    // Create default response headers policy if not provided
-    const responseHeadersPolicy =
-      serverBehaviorOptions?.responseHeadersPolicy ??
-      this.createResponseHeadersPolicy(
-        "ServerResponseHeadersPolicy",
-        "Nextjs Server Response Headers Policy",
-        [{ header: "cache-control", value: "no-cache", override: false }],
-        this.props.overrides?.serverResponseHeadersPolicyProps,
-      );
-=======
     let cachePolicy = serverBehaviorOptions?.cachePolicy;
 
     if (!cachePolicy && !this.props.supressDefaults?.serverCachePolicy) {
@@ -537,12 +463,10 @@
         ...this.props.overrides?.serverResponseHeadersPolicyProps,
       });
     }
->>>>>>> 5a752ab8
 
     return this.createBehaviorOptions(origin, {
       allowedMethods: cloudfront.AllowedMethods.ALLOW_ALL,
-      originRequestPolicy:
-        cloudfront.OriginRequestPolicy.ALL_VIEWER_EXCEPT_HOST_HEADER,
+      originRequestPolicy: cloudfront.OriginRequestPolicy.ALL_VIEWER_EXCEPT_HOST_HEADER,
       edgeLambdas: this.edgeLambdas.length ? this.edgeLambdas : undefined,
       functionAssociations: this.createCloudFrontFnAssociations(),
       cachePolicy,
@@ -554,9 +478,7 @@
   /**
    * Creates HTTP origin for server function
    */
-  private createServerOrigin(
-    serverFunction: lambda.IFunction,
-  ): origins.HttpOrigin {
+  private createServerOrigin(serverFunction: lambda.IFunction): origins.HttpOrigin {
     // Extract function name from the function ARN or use fallback logic
     const functionName = serverFunction.functionName;
     const functionType = detectFunctionType(functionName);
@@ -567,10 +489,7 @@
       invokeMode: invokeMode,
     });
 
-    return new origins.HttpOrigin(
-      Fn.parseDomainName(fnUrl.url),
-      this.props.overrides?.serverHttpOriginProps,
-    );
+    return new origins.HttpOrigin(Fn.parseDomainName(fnUrl.url), this.props.overrides?.serverHttpOriginProps);
   }
 
   private useCloudFrontFunctionHostHeader() {
@@ -635,16 +554,14 @@
     `;
     code = code.replace(
       /^\s*\/\/\s*INJECT_CLOUDFRONT_FUNCTION_HOST_HEADER.*$/im,
-      this.useCloudFrontFunctionHostHeader(),
+      this.useCloudFrontFunctionHostHeader()
     );
     code = code.replace(
       /^\s*\/\/\s*INJECT_CLOUDFRONT_FUNCTION_CACHE_HEADER_KEY.*$/im,
-      this.useCloudFrontFunctionCacheHeaderKey(),
+      this.useCloudFrontFunctionCacheHeaderKey()
     );
 
-    const cloudFrontFnId = functionId
-      ? `CloudFrontFn-${functionId}`
-      : "CloudFrontFn";
+    const cloudFrontFnId = functionId ? `CloudFrontFn-${functionId}` : 'CloudFrontFn';
     const cloudFrontFn = new cloudfront.Function(this, cloudFrontFnId, {
       runtime: cloudfront.FunctionRuntime.JS_2_0,
       ...this.props.overrides?.viewerRequestFunctionProps,
@@ -663,261 +580,6 @@
     const origin = this.createImageOrigin();
     const imageBehaviorOptions = this.props.overrides?.imageBehaviorOptions;
 
-<<<<<<< HEAD
-    // Create default cache policy if not provided
-    const cachePolicy =
-      imageBehaviorOptions?.cachePolicy ??
-      this.createCachePolicy(
-        "ImageCachePolicy",
-        "Nextjs Image Cache Policy",
-        this.props.overrides?.imageCachePolicyProps,
-        {
-          headerBehavior: cloudfront.CacheHeaderBehavior.allowList("accept"),
-          cookieBehavior: cloudfront.CacheCookieBehavior.none(),
-          defaultTtl: Duration.days(1),
-          minTtl: Duration.days(0),
-        },
-      );
-
-    // Create default response headers policy if not provided
-    const responseHeadersPolicy =
-      imageBehaviorOptions?.responseHeadersPolicy ??
-      this.createResponseHeadersPolicy(
-        "ImageResponseHeadersPolicy",
-        "Nextjs Image Response Headers Policy",
-        [{ header: "cache-control", value: "no-cache", override: false }],
-        this.props.overrides?.imageResponseHeadersPolicyProps,
-      );
-
-    return this.createBehaviorOptions(origin, {
-      allowedMethods: cloudfront.AllowedMethods.ALLOW_GET_HEAD_OPTIONS,
-      cachedMethods: cloudfront.CachedMethods.CACHE_GET_HEAD_OPTIONS,
-      originRequestPolicy:
-        cloudfront.OriginRequestPolicy.ALL_VIEWER_EXCEPT_HOST_HEADER,
-      edgeLambdas: this.edgeLambdas,
-      cachePolicy,
-      responseHeadersPolicy,
-      overrides: imageBehaviorOptions,
-    });
-  }
-
-  /**
-   * Creates HTTP origin for image optimization function
-   */
-  private createImageOrigin(): origins.HttpOrigin {
-    const imageOptFnUrl = this.props.imageOptFunction.addFunctionUrl({
-      authType: this.fnUrlAuthType,
-    });
-
-    return new origins.HttpOrigin(
-      Fn.parseDomainName(imageOptFnUrl.url),
-      this.props.overrides?.imageHttpOriginProps,
-    );
-  }
-
-  /**
-   * Creates a cache policy with common settings
-   */
-  private createCachePolicy(
-    id: string,
-    comment: string,
-    overrides?: CachePolicyProps,
-    customConfig?: Partial<CachePolicyProps>,
-  ): cloudfront.CachePolicy {
-    const baseConfig: CachePolicyProps = {
-      queryStringBehavior: cloudfront.CacheQueryStringBehavior.all(),
-      headerBehavior: cloudfront.CacheHeaderBehavior.allowList(
-        "x-open-next-cache-key",
-      ),
-      cookieBehavior: cloudfront.CacheCookieBehavior.all(),
-      defaultTtl: Duration.seconds(0),
-      maxTtl: Duration.days(365),
-      minTtl: Duration.seconds(0),
-      enableAcceptEncodingBrotli: true,
-      enableAcceptEncodingGzip: true,
-      comment,
-      ...customConfig,
-      ...overrides,
-    };
-
-    return new cloudfront.CachePolicy(this, id, baseConfig);
-  }
-
-  /**
-   * Creates a response headers policy with common security headers
-   */
-  private createResponseHeadersPolicy(
-    id: string,
-    comment: string,
-    customHeaders: Array<{
-      header: string;
-      value: string;
-      override?: boolean;
-    }> = [],
-    overrides?: cloudfront.ResponseHeadersPolicyProps,
-  ): ResponseHeadersPolicy {
-    return new ResponseHeadersPolicy(this, id, {
-      customHeadersBehavior: {
-        customHeaders: customHeaders.map(
-          ({ header, value, override = false }) => ({
-            header,
-            value,
-            override,
-          }),
-        ),
-      },
-      securityHeadersBehavior: this.commonSecurityHeadersBehavior,
-      comment,
-      ...overrides,
-    });
-  }
-
-  /**
-   * Creates behavior options with common settings
-   */
-  private createBehaviorOptions(
-    origin: cloudfront.IOrigin,
-    options: {
-      allowedMethods?: cloudfront.AllowedMethods;
-      cachedMethods?: cloudfront.CachedMethods;
-      cachePolicy?: cloudfront.ICachePolicy;
-      responseHeadersPolicy?: cloudfront.IResponseHeadersPolicy;
-      originRequestPolicy?: cloudfront.IOriginRequestPolicy;
-      functionAssociations?: cloudfront.FunctionAssociation[];
-      edgeLambdas?: cloudfront.EdgeLambda[];
-      overrides?: AddBehaviorOptions;
-    } = {},
-  ): cloudfront.BehaviorOptions {
-    return {
-      ...this.commonBehaviorOptions,
-      origin,
-      allowedMethods:
-        options.allowedMethods || cloudfront.AllowedMethods.ALLOW_ALL,
-      cachedMethods: options.cachedMethods,
-      cachePolicy: options.cachePolicy,
-      responseHeadersPolicy: options.responseHeadersPolicy,
-      originRequestPolicy: options.originRequestPolicy,
-      functionAssociations: options.functionAssociations,
-      edgeLambdas: options.edgeLambdas,
-      ...options.overrides,
-    };
-  }
-
-  /**
-   * Creates or returns a shared cache policy for server functions
-   */
-  private getSharedServerCachePolicy(): cloudfront.CachePolicy {
-    if (!this.sharedServerCachePolicy) {
-      this.sharedServerCachePolicy = new cloudfront.CachePolicy(
-        this,
-        "SharedServerCachePolicy",
-        {
-          queryStringBehavior: cloudfront.CacheQueryStringBehavior.all(),
-          headerBehavior: cloudfront.CacheHeaderBehavior.allowList(
-            "x-open-next-cache-key",
-          ),
-          cookieBehavior: cloudfront.CacheCookieBehavior.all(),
-          defaultTtl: Duration.seconds(0),
-          maxTtl: Duration.days(365),
-          minTtl: Duration.seconds(0),
-          enableAcceptEncodingBrotli: true,
-          enableAcceptEncodingGzip: true,
-          comment: "Shared Nextjs Server Cache Policy",
-          ...this.props.overrides?.serverCachePolicyProps,
-        },
-      );
-    }
-    return this.sharedServerCachePolicy;
-  }
-
-  /**
-   * Creates or returns a shared response headers policy for server functions
-   */
-  private getSharedServerResponseHeadersPolicy(): ResponseHeadersPolicy {
-    if (!this.sharedServerResponseHeadersPolicy) {
-      this.sharedServerResponseHeadersPolicy = new ResponseHeadersPolicy(
-        this,
-        "SharedServerResponseHeadersPolicy",
-        {
-          customHeadersBehavior: {
-            customHeaders: [
-              {
-                header: "cache-control",
-                override: false,
-                value: "no-cache",
-              },
-            ],
-          },
-          securityHeadersBehavior: this.commonSecurityHeadersBehavior,
-          comment: "Shared Nextjs Server Response Headers Policy",
-          ...this.props.overrides?.serverResponseHeadersPolicyProps,
-        },
-      );
-    }
-    return this.sharedServerResponseHeadersPolicy;
-  }
-
-  /**
-   * Creates or returns a shared CloudFront function
-   */
-  private getSharedCloudFrontFunction(): cloudfront.Function {
-    if (!this.sharedCloudFrontFunction) {
-      let code =
-        this.props.overrides?.viewerRequestFunctionProps?.code?.render() ??
-        `
-async function handler(event) {
-// INJECT_CLOUDFRONT_FUNCTION_HOST_HEADER
-// INJECT_CLOUDFRONT_FUNCTION_CACHE_HEADER_KEY
-  return event.request;
-}
-    `;
-      code = code.replace(
-        /^\s*\/\/\s*INJECT_CLOUDFRONT_FUNCTION_HOST_HEADER.*$/im,
-        this.useCloudFrontFunctionHostHeader(),
-      );
-      code = code.replace(
-        /^\s*\/\/\s*INJECT_CLOUDFRONT_FUNCTION_CACHE_HEADER_KEY.*$/im,
-        this.useCloudFrontFunctionCacheHeaderKey(),
-      );
-
-      this.sharedCloudFrontFunction = new cloudfront.Function(
-        this,
-        "SharedCloudFrontFn",
-        {
-          runtime: cloudfront.FunctionRuntime.JS_2_0,
-          ...this.props.overrides?.viewerRequestFunctionProps,
-          code: cloudfront.FunctionCode.fromInline(code),
-        },
-      );
-    }
-    return this.sharedCloudFrontFunction;
-  }
-
-  private createBehaviorOptionsForFunction(
-    origin: origins.HttpOrigin,
-    functionName: string,
-  ): cloudfront.BehaviorOptions {
-    const serverBehaviorOptions = this.props.overrides?.serverBehaviorOptions;
-
-    // Use shared resources instead of creating individual ones
-    const cachePolicy =
-      serverBehaviorOptions?.cachePolicy ?? this.getSharedServerCachePolicy();
-    const responseHeadersPolicy =
-      serverBehaviorOptions?.responseHeadersPolicy ??
-      this.getSharedServerResponseHeadersPolicy();
-
-    // Use shared CloudFront function for most cases, create individual only if needed
-    const functionAssociations = this.shouldUseIndividualCloudFrontFunction(
-      functionName,
-    )
-      ? this.createCloudFrontFnAssociations(functionName)
-      : [
-          {
-            eventType: cloudfront.FunctionEventType.VIEWER_REQUEST,
-            function: this.getSharedCloudFrontFunction(),
-          },
-        ];
-=======
     let cachePolicy = imageBehaviorOptions?.cachePolicy;
 
     if (!cachePolicy && !this.props.supressDefaults?.imageCachePolicy) {
@@ -957,14 +619,214 @@
         ...this.props.overrides?.imageResponseHeadersPolicyProps,
       });
     }
->>>>>>> 5a752ab8
+
+    return this.createBehaviorOptions(origin, {
+      allowedMethods: cloudfront.AllowedMethods.ALLOW_GET_HEAD_OPTIONS,
+      cachedMethods: cloudfront.CachedMethods.CACHE_GET_HEAD_OPTIONS,
+      originRequestPolicy: cloudfront.OriginRequestPolicy.ALL_VIEWER_EXCEPT_HOST_HEADER,
+      edgeLambdas: this.edgeLambdas,
+      cachePolicy,
+      responseHeadersPolicy,
+      overrides: imageBehaviorOptions,
+    });
+  }
+
+  /**
+   * Creates HTTP origin for image optimization function
+   */
+  private createImageOrigin(): origins.HttpOrigin {
+    const imageOptFnUrl = this.props.imageOptFunction.addFunctionUrl({
+      authType: this.fnUrlAuthType,
+    });
+
+    return new origins.HttpOrigin(Fn.parseDomainName(imageOptFnUrl.url), this.props.overrides?.imageHttpOriginProps);
+  }
+
+  /**
+   * Creates a cache policy with common settings
+   */
+  private createCachePolicy(
+    id: string,
+    comment: string,
+    overrides?: CachePolicyProps,
+    customConfig?: Partial<CachePolicyProps>
+  ): cloudfront.CachePolicy {
+    const baseConfig: CachePolicyProps = {
+      queryStringBehavior: cloudfront.CacheQueryStringBehavior.all(),
+      headerBehavior: cloudfront.CacheHeaderBehavior.allowList('x-open-next-cache-key'),
+      cookieBehavior: cloudfront.CacheCookieBehavior.all(),
+      defaultTtl: Duration.seconds(0),
+      maxTtl: Duration.days(365),
+      minTtl: Duration.seconds(0),
+      enableAcceptEncodingBrotli: true,
+      enableAcceptEncodingGzip: true,
+      comment,
+      ...customConfig,
+      ...overrides,
+    };
+
+    return new cloudfront.CachePolicy(this, id, baseConfig);
+  }
+
+  /**
+   * Creates a response headers policy with common security headers
+   */
+  private createResponseHeadersPolicy(
+    id: string,
+    comment: string,
+    customHeaders: Array<{
+      header: string;
+      value: string;
+      override?: boolean;
+    }> = [],
+    overrides?: cloudfront.ResponseHeadersPolicyProps
+  ): ResponseHeadersPolicy {
+    return new ResponseHeadersPolicy(this, id, {
+      customHeadersBehavior: {
+        customHeaders: customHeaders.map(({ header, value, override = false }) => ({
+          header,
+          value,
+          override,
+        })),
+      },
+      securityHeadersBehavior: this.commonSecurityHeadersBehavior,
+      comment,
+      ...overrides,
+    });
+  }
+
+  /**
+   * Creates behavior options with common settings
+   */
+  private createBehaviorOptions(
+    origin: cloudfront.IOrigin,
+    options: {
+      allowedMethods?: cloudfront.AllowedMethods;
+      cachedMethods?: cloudfront.CachedMethods;
+      cachePolicy?: cloudfront.ICachePolicy;
+      responseHeadersPolicy?: cloudfront.IResponseHeadersPolicy;
+      originRequestPolicy?: cloudfront.IOriginRequestPolicy;
+      functionAssociations?: cloudfront.FunctionAssociation[];
+      edgeLambdas?: cloudfront.EdgeLambda[];
+      overrides?: AddBehaviorOptions;
+    } = {}
+  ): cloudfront.BehaviorOptions {
+    return {
+      ...this.commonBehaviorOptions,
+      origin,
+      allowedMethods: options.allowedMethods || cloudfront.AllowedMethods.ALLOW_ALL,
+      cachedMethods: options.cachedMethods,
+      cachePolicy: options.cachePolicy,
+      responseHeadersPolicy: options.responseHeadersPolicy,
+      originRequestPolicy: options.originRequestPolicy,
+      functionAssociations: options.functionAssociations,
+      edgeLambdas: options.edgeLambdas,
+      ...options.overrides,
+    };
+  }
+
+  /**
+   * Creates or returns a shared cache policy for server functions
+   */
+  private getSharedServerCachePolicy(): cloudfront.CachePolicy {
+    if (!this.sharedServerCachePolicy) {
+      this.sharedServerCachePolicy = new cloudfront.CachePolicy(this, 'SharedServerCachePolicy', {
+        queryStringBehavior: cloudfront.CacheQueryStringBehavior.all(),
+        headerBehavior: cloudfront.CacheHeaderBehavior.allowList('x-open-next-cache-key'),
+        cookieBehavior: cloudfront.CacheCookieBehavior.all(),
+        defaultTtl: Duration.seconds(0),
+        maxTtl: Duration.days(365),
+        minTtl: Duration.seconds(0),
+        enableAcceptEncodingBrotli: true,
+        enableAcceptEncodingGzip: true,
+        comment: 'Shared Nextjs Server Cache Policy',
+        ...this.props.overrides?.serverCachePolicyProps,
+      });
+    }
+    return this.sharedServerCachePolicy;
+  }
+
+  /**
+   * Creates or returns a shared response headers policy for server functions
+   */
+  private getSharedServerResponseHeadersPolicy(): ResponseHeadersPolicy {
+    if (!this.sharedServerResponseHeadersPolicy) {
+      this.sharedServerResponseHeadersPolicy = new ResponseHeadersPolicy(this, 'SharedServerResponseHeadersPolicy', {
+        customHeadersBehavior: {
+          customHeaders: [
+            {
+              header: 'cache-control',
+              override: false,
+              value: 'no-cache',
+            },
+          ],
+        },
+        securityHeadersBehavior: this.commonSecurityHeadersBehavior,
+        comment: 'Shared Nextjs Server Response Headers Policy',
+        ...this.props.overrides?.serverResponseHeadersPolicyProps,
+      });
+    }
+    return this.sharedServerResponseHeadersPolicy;
+  }
+
+  /**
+   * Creates or returns a shared CloudFront function
+   */
+  private getSharedCloudFrontFunction(): cloudfront.Function {
+    if (!this.sharedCloudFrontFunction) {
+      let code =
+        this.props.overrides?.viewerRequestFunctionProps?.code?.render() ??
+        `
+async function handler(event) {
+// INJECT_CLOUDFRONT_FUNCTION_HOST_HEADER
+// INJECT_CLOUDFRONT_FUNCTION_CACHE_HEADER_KEY
+  return event.request;
+}
+    `;
+      code = code.replace(
+        /^\s*\/\/\s*INJECT_CLOUDFRONT_FUNCTION_HOST_HEADER.*$/im,
+        this.useCloudFrontFunctionHostHeader()
+      );
+      code = code.replace(
+        /^\s*\/\/\s*INJECT_CLOUDFRONT_FUNCTION_CACHE_HEADER_KEY.*$/im,
+        this.useCloudFrontFunctionCacheHeaderKey()
+      );
+
+      this.sharedCloudFrontFunction = new cloudfront.Function(this, 'SharedCloudFrontFn', {
+        runtime: cloudfront.FunctionRuntime.JS_2_0,
+        ...this.props.overrides?.viewerRequestFunctionProps,
+        code: cloudfront.FunctionCode.fromInline(code),
+      });
+    }
+    return this.sharedCloudFrontFunction;
+  }
+
+  private createBehaviorOptionsForFunction(
+    origin: origins.HttpOrigin,
+    functionName: string
+  ): cloudfront.BehaviorOptions {
+    const serverBehaviorOptions = this.props.overrides?.serverBehaviorOptions;
+
+    // Use shared resources instead of creating individual ones
+    const cachePolicy = serverBehaviorOptions?.cachePolicy ?? this.getSharedServerCachePolicy();
+    const responseHeadersPolicy =
+      serverBehaviorOptions?.responseHeadersPolicy ?? this.getSharedServerResponseHeadersPolicy();
+
+    // Use shared CloudFront function for most cases, create individual only if needed
+    const functionAssociations = this.shouldUseIndividualCloudFrontFunction(functionName)
+      ? this.createCloudFrontFnAssociations(functionName)
+      : [
+          {
+            eventType: cloudfront.FunctionEventType.VIEWER_REQUEST,
+            function: this.getSharedCloudFrontFunction(),
+          },
+        ];
 
     return {
       ...this.commonBehaviorOptions,
       origin,
       allowedMethods: cloudfront.AllowedMethods.ALLOW_ALL,
-      originRequestPolicy:
-        cloudfront.OriginRequestPolicy.ALL_VIEWER_EXCEPT_HOST_HEADER,
+      originRequestPolicy: cloudfront.OriginRequestPolicy.ALL_VIEWER_EXCEPT_HOST_HEADER,
       edgeLambdas: this.edgeLambdas.length ? this.edgeLambdas : undefined,
       functionAssociations,
       cachePolicy,
@@ -987,8 +849,7 @@
    * needed for Next.js.
    */
   private getCloudFrontDistribution(): cloudfront.Distribution {
-    const distribution =
-      this.props.distribution || this.createCloudFrontDistribution();
+    const distribution = this.props.distribution || this.createCloudFrontDistribution();
 
     // Add behaviors based on configuration - unified approach to avoid duplicates
     this.addBehaviorsToDistribution(distribution);
@@ -999,9 +860,7 @@
   /**
    * Unified method to add behaviors, resolving conflicts between dynamic and traditional approaches
    */
-  private addBehaviorsToDistribution(
-    distribution: cloudfront.Distribution,
-  ): void {
+  private addBehaviorsToDistribution(distribution: cloudfront.Distribution): void {
     if (this.shouldUseDynamicBehaviors()) {
       this.addDynamicBehaviors(distribution);
     } else {
@@ -1019,36 +878,24 @@
 
     // Track function usage for optimization insights
     const usedFunctions = new Set<string>();
-    const allCreatedFunctions =
-      this.props.multiServer?.getServerFunctionNames() || [];
+    const allCreatedFunctions = this.props.multiServer?.getServerFunctionNames() || [];
 
     for (const behaviorConfig of processedBehaviors) {
       // Skip wildcard pattern (handled by default behavior) and duplicates
-      if (
-        behaviorConfig.pattern === "*" ||
-        addedPatterns.has(behaviorConfig.pattern)
-      ) {
+      if (behaviorConfig.pattern === '*' || addedPatterns.has(behaviorConfig.pattern)) {
         continue;
       }
 
       // Track function usage
-      if (
-        behaviorConfig.originType === "function" &&
-        behaviorConfig.functionName
-      ) {
+      if (behaviorConfig.originType === 'function' && behaviorConfig.functionName) {
         usedFunctions.add(behaviorConfig.functionName);
       }
 
       const pathPattern = this.getPathPattern(behaviorConfig.pattern);
-      const cloudFrontConfig =
-        this.getBehaviorConfigFromProcessed(behaviorConfig);
+      const cloudFrontConfig = this.getBehaviorConfigFromProcessed(behaviorConfig);
 
       if (cloudFrontConfig) {
-        distribution.addBehavior(
-          pathPattern,
-          cloudFrontConfig.origin,
-          cloudFrontConfig.options,
-        );
+        distribution.addBehavior(pathPattern, cloudFrontConfig.origin, cloudFrontConfig.options);
         addedPatterns.add(behaviorConfig.pattern);
       }
     }
@@ -1060,28 +907,17 @@
   /**
    * Logs analysis of function usage to help identify optimization opportunities
    */
-  private logFunctionUsageAnalysis(
-    usedFunctions: Set<string>,
-    allCreatedFunctions: string[],
-  ): void {
+  private logFunctionUsageAnalysis(usedFunctions: Set<string>, allCreatedFunctions: string[]): void {
     const usedFunctionList = Array.from(usedFunctions);
-    const unusedFunctions = allCreatedFunctions.filter(
-      (fn) => !usedFunctions.has(fn),
-    );
+    const unusedFunctions = allCreatedFunctions.filter((fn) => !usedFunctions.has(fn));
 
     console.log(`🔍 Lambda Function Usage Analysis:`);
     console.log(`  📊 Total functions created: ${allCreatedFunctions.length}`);
-    console.log(
-      `  ✅ Functions used in CloudFront: ${usedFunctionList.length} (${usedFunctionList.join(", ")})`,
-    );
+    console.log(`  ✅ Functions used in CloudFront: ${usedFunctionList.length} (${usedFunctionList.join(', ')})`);
 
     if (unusedFunctions.length > 0) {
-      console.log(
-        `  ⚠️  Unused functions: ${unusedFunctions.length} (${unusedFunctions.join(", ")})`,
-      );
-      console.log(
-        `  💡 Consider enabling 'createOnlyUsedFunctions' to reduce costs`,
-      );
+      console.log(`  ⚠️  Unused functions: ${unusedFunctions.length} (${unusedFunctions.join(', ')})`);
+      console.log(`  💡 Consider enabling 'createOnlyUsedFunctions' to reduce costs`);
     } else {
       console.log(`  ✅ All functions are used - optimal configuration!`);
     }
@@ -1091,18 +927,14 @@
    * Enhanced method using ProcessedBehaviorConfig for direct mapping
    * Eliminates the need for pattern matching loops
    */
-  private getBehaviorConfigFromProcessed(
-    behaviorConfig: ProcessedBehaviorConfig,
-  ): {
+  private getBehaviorConfigFromProcessed(behaviorConfig: ProcessedBehaviorConfig): {
     origin: cloudfront.IOrigin;
     options: cloudfront.BehaviorOptions;
   } | null {
     switch (behaviorConfig.originType) {
-      case "function":
+      case 'function':
         if (behaviorConfig.functionName) {
-          const multiServerBehavior = this.serverBehaviorOptionsMap.get(
-            behaviorConfig.functionName,
-          );
+          const multiServerBehavior = this.serverBehaviorOptionsMap.get(behaviorConfig.functionName);
           if (multiServerBehavior) {
             return {
               origin: multiServerBehavior.origin,
@@ -1119,13 +951,13 @@
         }
         return null;
 
-      case "imageOptimizer":
+      case 'imageOptimizer':
         return {
           origin: this.imageBehaviorOptions.origin,
           options: this.imageBehaviorOptions,
         };
 
-      case "s3":
+      case 's3':
         // S3 behaviors are handled by addStaticBehaviorsToDistribution
         return null;
 
@@ -1143,23 +975,23 @@
 
   private addTraditionalBehaviors(distribution: cloudfront.Distribution) {
     if (!this.serverBehaviorOptions) {
-      throw new Error("Server behavior options are not available");
+      throw new Error('Server behavior options are not available');
     }
 
     distribution.addBehavior(
-      this.getPathPattern("api/*"),
+      this.getPathPattern('api/*'),
       this.serverBehaviorOptions.origin,
-      this.serverBehaviorOptions,
+      this.serverBehaviorOptions
     );
     distribution.addBehavior(
-      this.getPathPattern("_next/data/*"),
+      this.getPathPattern('_next/data/*'),
       this.serverBehaviorOptions.origin,
-      this.serverBehaviorOptions,
+      this.serverBehaviorOptions
     );
     distribution.addBehavior(
-      this.getPathPattern("_next/image*"),
+      this.getPathPattern('_next/image*'),
       this.imageBehaviorOptions.origin,
-      this.imageBehaviorOptions,
+      this.imageBehaviorOptions
     );
   }
 
@@ -1177,9 +1009,9 @@
       cachePolicy: cloudfront.CachePolicy.CACHING_OPTIMIZED,
     };
 
-    return new cloudfront.Distribution(this, "Distribution", {
+    return new cloudfront.Distribution(this, 'Distribution', {
       // defaultRootObject: "index.html",
-      defaultRootObject: "",
+      defaultRootObject: '',
       minimumProtocolVersion: cloudfront.SecurityPolicyProtocol.TLS_V1_2_2021,
       domainNames: this.props.nextDomain?.domainNames,
       certificate: this.props.nextDomain?.certificate,
@@ -1197,49 +1029,38 @@
   private addRootPathBehavior() {
     // if we don't have a static file called index.html then we should
     // redirect to the lambda handler
-    const hasIndexHtml = this.props.nextBuild
-      .readPublicFileList()
-      .includes("index.html");
+    const hasIndexHtml = this.props.nextBuild.readPublicFileList().includes('index.html');
     if (hasIndexHtml || !this.serverBehaviorOptions) return; // don't add root path behavior
 
     const { origin, ...options } = this.serverBehaviorOptions;
 
     // when basePath is set, we emulate the "default behavior" (*) for the site as `/base-path/*`
     if (this.props.basePath) {
-      this.distribution.addBehavior(this.getPathPattern(""), origin, options);
-      this.distribution.addBehavior(this.getPathPattern("*"), origin, options);
+      this.distribution.addBehavior(this.getPathPattern(''), origin, options);
+      this.distribution.addBehavior(this.getPathPattern('*'), origin, options);
     } else {
-      this.distribution.addBehavior(this.getPathPattern("/"), origin, options);
+      this.distribution.addBehavior(this.getPathPattern('/'), origin, options);
     }
   }
 
   private addStaticBehaviorsToDistribution() {
-    const publicFiles = fs.readdirSync(
-      path.join(this.props.nextjsPath, NEXTJS_BUILD_DIR, NEXTJS_STATIC_DIR),
-      {
-        withFileTypes: true,
-      },
-    );
+    const publicFiles = fs.readdirSync(path.join(this.props.nextjsPath, NEXTJS_BUILD_DIR, NEXTJS_STATIC_DIR), {
+      withFileTypes: true,
+    });
     if (publicFiles.length >= 25) {
       throw new Error(
-        "Too many public/ files in Next.js build. CloudFront limits Distributions to 25 Cache Behaviors. See documented limit here: https://docs.aws.amazon.com/AmazonCloudFront/latest/DeveloperGuide/cloudfront-limits.html#limits-web-distributions",
+        'Too many public/ files in Next.js build. CloudFront limits Distributions to 25 Cache Behaviors. See documented limit here: https://docs.aws.amazon.com/AmazonCloudFront/latest/DeveloperGuide/cloudfront-limits.html#limits-web-distributions'
       );
     }
     for (const publicFile of publicFiles) {
-      const pathPattern = publicFile.isDirectory()
-        ? `${publicFile.name}/*`
-        : publicFile.name;
+      const pathPattern = publicFile.isDirectory() ? `${publicFile.name}/*` : publicFile.name;
       if (!/^[a-zA-Z0-9_\-\.\*\$/~"'@:+?&]+$/.test(pathPattern)) {
         throw new Error(
-          `Invalid CloudFront Distribution Cache Behavior Path Pattern: ${pathPattern}. Please see documentation here: https://docs.aws.amazon.com/AmazonCloudFront/latest/DeveloperGuide/distribution-web-values-specify.html#DownloadDistValuesPathPattern`,
+          `Invalid CloudFront Distribution Cache Behavior Path Pattern: ${pathPattern}. Please see documentation here: https://docs.aws.amazon.com/AmazonCloudFront/latest/DeveloperGuide/distribution-web-values-specify.html#DownloadDistValuesPathPattern`
         );
       }
       const finalPathPattern = this.getPathPattern(pathPattern);
-      this.distribution.addBehavior(
-        finalPathPattern,
-        this.s3Origin,
-        this.staticBehaviorOptions,
-      );
+      this.distribution.addBehavior(finalPathPattern, this.s3Origin, this.staticBehaviorOptions);
     }
   }
 
@@ -1249,7 +1070,7 @@
   private getPathPattern(pathPattern: string) {
     if (this.props.basePath) {
       // because we already have a basePath we don't use / instead we use /base-path
-      if (pathPattern === "") return this.props.basePath;
+      if (pathPattern === '') return this.props.basePath;
       return `${this.props.basePath}/${pathPattern}`;
     }
 
@@ -1267,8 +1088,7 @@
 
     // Create origins and behavior options for each server function
     for (const functionName of serverFunctions) {
-      const serverFunction =
-        this.props.multiServer.getServerFunction(functionName);
+      const serverFunction = this.props.multiServer.getServerFunction(functionName);
       if (!serverFunction) continue;
 
       // Determine invoke mode based on function type
@@ -1280,24 +1100,17 @@
         invokeMode: invokeMode,
       });
 
-      const origin = new origins.HttpOrigin(
-        Fn.parseDomainName(fnUrl.url),
-        this.props.overrides?.serverHttpOriginProps,
-      );
+      const origin = new origins.HttpOrigin(Fn.parseDomainName(fnUrl.url), this.props.overrides?.serverHttpOriginProps);
       this.serverOrigins.set(functionName, origin);
 
       // Create behavior options for this function using enhanced method
-      const behaviorOptions = this.createBehaviorOptionsForFunction(
-        origin,
-        functionName,
-      );
+      const behaviorOptions = this.createBehaviorOptionsForFunction(origin, functionName);
       this.serverBehaviorOptionsMap.set(functionName, behaviorOptions);
     }
 
     // Set default server behavior options for fallback
     // Use the already created behavior options for the default function
     this.serverBehaviorOptions =
-      this.serverBehaviorOptionsMap.get("default") ||
-      this.serverBehaviorOptionsMap.values().next().value;
+      this.serverBehaviorOptionsMap.get('default') || this.serverBehaviorOptionsMap.values().next().value;
   }
 }