export * from "./generated-structs";
export { Nextjs } from "./Nextjs";
export type { NextjsConstructOverrides, NextjsProps } from "./Nextjs";
export { NextjsBucketDeployment } from "./NextjsBucketDeployment";
export type {
  NextjsBucketDeploymentOverrides,
  NextjsBucketDeploymentProps,
} from "./NextjsBucketDeployment";

export { NextjsBuild } from "./NextjsBuild";
export type { NextjsBuildProps } from "./NextjsBuild";
export { NextjsDistribution } from "./NextjsDistribution";
export type {
  NextjsDistributionOverrides,
  NextjsDistributionProps,
  ViewerRequestFunctionProps,
<<<<<<< HEAD
} from "./NextjsDistribution";

export { NextjsDomain } from "./NextjsDomain";

export type { NextjsDomainOverrides, NextjsDomainProps } from "./NextjsDomain";

export { NextjsImage } from "./NextjsImage";
export type { NextjsImageOverrides, NextjsImageProps } from "./NextjsImage";
export { NextjsInvalidation } from "./NextjsInvalidation";
export type {
  NextjsInvalidationOverrides,
  NextjsInvalidationProps,
} from "./NextjsInvalidation";

export { NextjsMultiServer } from "./NextjsMultiServer";
export type {
  NextjsMultiServerOverrides,
  NextjsMultiServerProps,
} from "./NextjsMultiServer";

export type { NextjsOverrides } from "./NextjsOverrides";
export { NextjsRevalidation } from "./NextjsRevalidation";
export type {
  NextjsRevalidationOverrides,
  NextjsRevalidationProps,
} from "./NextjsRevalidation";
export { NextjsServer } from "./NextjsServer";
export type {
  EnvironmentVars,
  NextjsServerOverrides,
  NextjsServerProps,
} from "./NextjsServer";
export { NextjsStaticAssets } from "./NextjsStaticAssets";
export type {
  NextjsStaticAssetOverrides,
  NextjsStaticAssetsProps,
} from "./NextjsStaticAssets";

// OpenNext related types
export type {
  OpenNextBehavior,
  OpenNextOrigin,
  OpenNextOutput,
  ParsedServerFunction,
} from "./utils/open-next-types";
=======
  NextjsDistributionDefaults,
} from './NextjsDistribution';
export { NextjsInvalidation, NextjsInvalidationProps, NextjsInvalidationOverrides } from './NextjsInvalidation';
export { NextjsDomain, NextjsDomainProps, NextjsDomainOverrides } from './NextjsDomain';
export { Nextjs, NextjsProps, NextjsConstructOverrides } from './Nextjs';
export { NextjsOverrides } from './NextjsOverrides';
export * from './generated-structs';
>>>>>>> 5a752ab8
<|MERGE_RESOLUTION|>--- conflicted
+++ resolved
@@ -1,71 +1,41 @@
-export * from "./generated-structs";
-export { Nextjs } from "./Nextjs";
-export type { NextjsConstructOverrides, NextjsProps } from "./Nextjs";
-export { NextjsBucketDeployment } from "./NextjsBucketDeployment";
+export * from './generated-structs';
+export { Nextjs } from './Nextjs';
+export type { NextjsConstructOverrides, NextjsProps } from './Nextjs';
+export { NextjsBucketDeployment } from './NextjsBucketDeployment';
+export type { NextjsBucketDeploymentOverrides, NextjsBucketDeploymentProps } from './NextjsBucketDeployment';
+
+export { NextjsBuild } from './NextjsBuild';
+export type { NextjsBuildProps } from './NextjsBuild';
+export { NextjsDistribution } from './NextjsDistribution';
 export type {
-  NextjsBucketDeploymentOverrides,
-  NextjsBucketDeploymentProps,
-} from "./NextjsBucketDeployment";
-
-export { NextjsBuild } from "./NextjsBuild";
-export type { NextjsBuildProps } from "./NextjsBuild";
-export { NextjsDistribution } from "./NextjsDistribution";
-export type {
+  NextjsDistributionDefaults,
   NextjsDistributionOverrides,
   NextjsDistributionProps,
   ViewerRequestFunctionProps,
-<<<<<<< HEAD
-} from "./NextjsDistribution";
+} from './NextjsDistribution';
 
-export { NextjsDomain } from "./NextjsDomain";
+export { NextjsDomain } from './NextjsDomain';
+export type { NextjsDomainOverrides, NextjsDomainProps } from './NextjsDomain';
 
-export type { NextjsDomainOverrides, NextjsDomainProps } from "./NextjsDomain";
+export { NextjsImage } from './NextjsImage';
+export type { NextjsImageOverrides, NextjsImageProps } from './NextjsImage';
 
-export { NextjsImage } from "./NextjsImage";
-export type { NextjsImageOverrides, NextjsImageProps } from "./NextjsImage";
-export { NextjsInvalidation } from "./NextjsInvalidation";
-export type {
-  NextjsInvalidationOverrides,
-  NextjsInvalidationProps,
-} from "./NextjsInvalidation";
+export { NextjsInvalidation } from './NextjsInvalidation';
+export type { NextjsInvalidationOverrides, NextjsInvalidationProps } from './NextjsInvalidation';
 
-export { NextjsMultiServer } from "./NextjsMultiServer";
-export type {
-  NextjsMultiServerOverrides,
-  NextjsMultiServerProps,
-} from "./NextjsMultiServer";
+export { NextjsMultiServer } from './NextjsMultiServer';
+export type { NextjsMultiServerOverrides, NextjsMultiServerProps } from './NextjsMultiServer';
 
-export type { NextjsOverrides } from "./NextjsOverrides";
-export { NextjsRevalidation } from "./NextjsRevalidation";
-export type {
-  NextjsRevalidationOverrides,
-  NextjsRevalidationProps,
-} from "./NextjsRevalidation";
-export { NextjsServer } from "./NextjsServer";
-export type {
-  EnvironmentVars,
-  NextjsServerOverrides,
-  NextjsServerProps,
-} from "./NextjsServer";
-export { NextjsStaticAssets } from "./NextjsStaticAssets";
-export type {
-  NextjsStaticAssetOverrides,
-  NextjsStaticAssetsProps,
-} from "./NextjsStaticAssets";
+export type { NextjsOverrides } from './NextjsOverrides';
+
+export { NextjsRevalidation } from './NextjsRevalidation';
+export type { NextjsRevalidationOverrides, NextjsRevalidationProps } from './NextjsRevalidation';
+
+export { NextjsServer } from './NextjsServer';
+export type { EnvironmentVars, NextjsServerOverrides, NextjsServerProps } from './NextjsServer';
+
+export { NextjsStaticAssets } from './NextjsStaticAssets';
+export type { NextjsStaticAssetOverrides, NextjsStaticAssetsProps } from './NextjsStaticAssets';
 
 // OpenNext related types
-export type {
-  OpenNextBehavior,
-  OpenNextOrigin,
-  OpenNextOutput,
-  ParsedServerFunction,
-} from "./utils/open-next-types";
-=======
-  NextjsDistributionDefaults,
-} from './NextjsDistribution';
-export { NextjsInvalidation, NextjsInvalidationProps, NextjsInvalidationOverrides } from './NextjsInvalidation';
-export { NextjsDomain, NextjsDomainProps, NextjsDomainOverrides } from './NextjsDomain';
-export { Nextjs, NextjsProps, NextjsConstructOverrides } from './Nextjs';
-export { NextjsOverrides } from './NextjsOverrides';
-export * from './generated-structs';
->>>>>>> 5a752ab8
+export type { OpenNextBehavior, OpenNextOrigin, OpenNextOutput, ParsedServerFunction } from './utils/open-next-types';